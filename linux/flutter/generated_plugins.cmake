#
# Generated file, do not edit.
#

list(APPEND FLUTTER_PLUGIN_LIST
  file_selector_linux
  flutter_secure_storage_linux
<<<<<<< HEAD
  printing
=======
  open_file_linux
  printing
  url_launcher_linux
>>>>>>> 4618548d
)

list(APPEND FLUTTER_FFI_PLUGIN_LIST
)

set(PLUGIN_BUNDLED_LIBRARIES)

foreach(plugin ${FLUTTER_PLUGIN_LIST})
  add_subdirectory(flutter/ephemeral/.plugin_symlinks/${plugin}/linux plugins/${plugin})
  target_link_libraries(${BINARY_NAME} PRIVATE ${plugin}_plugin)
  list(APPEND PLUGIN_BUNDLED_LIBRARIES $<TARGET_FILE:${plugin}_plugin>)
  list(APPEND PLUGIN_BUNDLED_LIBRARIES ${${plugin}_bundled_libraries})
endforeach(plugin)

foreach(ffi_plugin ${FLUTTER_FFI_PLUGIN_LIST})
  add_subdirectory(flutter/ephemeral/.plugin_symlinks/${ffi_plugin}/linux plugins/${ffi_plugin})
  list(APPEND PLUGIN_BUNDLED_LIBRARIES ${${ffi_plugin}_bundled_libraries})
endforeach(ffi_plugin)<|MERGE_RESOLUTION|>--- conflicted
+++ resolved
@@ -5,13 +5,9 @@
 list(APPEND FLUTTER_PLUGIN_LIST
   file_selector_linux
   flutter_secure_storage_linux
-<<<<<<< HEAD
-  printing
-=======
   open_file_linux
   printing
   url_launcher_linux
->>>>>>> 4618548d
 )
 
 list(APPEND FLUTTER_FFI_PLUGIN_LIST
