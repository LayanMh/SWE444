#
# Generated file, do not edit.
#

list(APPEND FLUTTER_PLUGIN_LIST
  cloud_firestore
  file_selector_windows
  firebase_auth
  firebase_core
  firebase_storage
  flutter_secure_storage_windows
  printing
<<<<<<< HEAD
=======
  share_plus
  url_launcher_windows
>>>>>>> 1488cec5
)

list(APPEND FLUTTER_FFI_PLUGIN_LIST
  flutter_local_notifications_windows
)

set(PLUGIN_BUNDLED_LIBRARIES)

foreach(plugin ${FLUTTER_PLUGIN_LIST})
  add_subdirectory(flutter/ephemeral/.plugin_symlinks/${plugin}/windows plugins/${plugin})
  target_link_libraries(${BINARY_NAME} PRIVATE ${plugin}_plugin)
  list(APPEND PLUGIN_BUNDLED_LIBRARIES $<TARGET_FILE:${plugin}_plugin>)
  list(APPEND PLUGIN_BUNDLED_LIBRARIES ${${plugin}_bundled_libraries})
endforeach(plugin)

foreach(ffi_plugin ${FLUTTER_FFI_PLUGIN_LIST})
  add_subdirectory(flutter/ephemeral/.plugin_symlinks/${ffi_plugin}/windows plugins/${ffi_plugin})
  list(APPEND PLUGIN_BUNDLED_LIBRARIES ${${ffi_plugin}_bundled_libraries})
endforeach(ffi_plugin)<|MERGE_RESOLUTION|>--- conflicted
+++ resolved
@@ -10,11 +10,8 @@
   firebase_storage
   flutter_secure_storage_windows
   printing
-<<<<<<< HEAD
-=======
   share_plus
   url_launcher_windows
->>>>>>> 1488cec5
 )
 
 list(APPEND FLUTTER_FFI_PLUGIN_LIST
