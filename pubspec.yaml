--- conflicted
+++ resolved
@@ -24,9 +24,6 @@
   uuid: ^4.5.1
   shared_preferences: ^2.1.1
   flutter_local_notifications: ^19.4.2
-<<<<<<< HEAD
-  
-=======
   http: ^1.1.2                   
   flutter_markdown: ^0.6.18      
   pdf: ^3.10.7
@@ -38,7 +35,6 @@
   flutter_dotenv: ^5.1.0
   
 
->>>>>>> 1488cec5
   # PDF Generation packages
   syncfusion_flutter_pdf: ^27.2.5
   printing: ^5.13.4
