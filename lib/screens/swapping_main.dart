import 'package:flutter/material.dart';
import 'package:cloud_firestore/cloud_firestore.dart';
import 'package:firebase_auth/firebase_auth.dart';
import 'package:shared_preferences/shared_preferences.dart'; // ✅ NEW
import 'home_page.dart';
import 'MySwapRequestPage.dart'; // ✅ NEW: For navigation from edit mode

class SwapRequestPage extends StatefulWidget {
  final String? existingRequestId;
  final Map<String, dynamic>? initialData;

  const SwapRequestPage({super.key, this.existingRequestId, this.initialData});

  @override
  State<SwapRequestPage> createState() => _SwapRequestPageState();
}

class _SwapRequestPageState extends State<SwapRequestPage> {
  final _formKey = GlobalKey<FormState>();

  String? fromGroup;
  String? toGroup;
  String? userMajor;
  String? userGender;
  int? userLevel;
  String? userId; // ✅ NEW
  String? studentName; // ✅ NEW
  String? studentEmail; // ✅ NEW

  final List<Map<String, String>> haveCourses = [];
  final List<Map<String, String>> wantCourses = [];
  final List<String> deletedCourses = []; // ✅ KEEPING: field name stays as deletedCourses for database compatibility

  final haveCourseCodeController = TextEditingController();
  final haveSectionController = TextEditingController();
  final wantCourseCodeController = TextEditingController();
  final wantSectionController = TextEditingController();
  final deletedCourseController = TextEditingController(); // ✅ KEEPING: controller name stays same

  String priority = "Must";
  bool _loadingUser = true;
  bool _loadingGroups = false;
  List<int> availableGroups = [];

  // for collapsible sections
  bool showHave = false;
  bool showWant = false;
  bool showDelete = false; // ✅ KEEPING: internal variable name (only UI text changes)
  bool _addingHaveCourse = false; // Controls showing have-course form
  bool _addingWantCourse = false; // Controls showing want-course form

  int _selectedIndex = 2; // ✅ NEW: Default to home tab

  @override
  void initState() {
    super.initState();
    _fetchUserData();
    if (widget.initialData != null) _loadExistingData(widget.initialData!);
  }

  void _loadExistingData(Map<String, dynamic> data) {
    setState(() {
      fromGroup = data["fromGroup"]?.toString();
      toGroup = data["toGroup"]?.toString();
      final special = data["specialRequests"] ?? {};
      
      // ✅ FIXED: Properly convert from Map<String, dynamic> to Map<String, String>
      if (special["have"] != null) {
        for (var item in special["have"]) {
          haveCourses.add(Map<String, String>.from(item as Map));
        }
      }
      
      if (special["want"] != null) {
        for (var item in special["want"]) {
          wantCourses.add(Map<String, String>.from(item as Map));
        }
      }
      
      deletedCourses.addAll((data["deletedCourses"] as List?)?.cast<String>() ?? []);
    });
  }

  Future<void> _fetchUserData() async {
    try {
      // ✅ NEW: Get userId from either Firebase Auth or SharedPreferences
      userId = await _getUserId();
      if (userId == null) throw Exception("User not logged in");

      final doc = await FirebaseFirestore.instance.collection("users").doc(userId).get();
      if (!doc.exists) throw Exception("User not found");

      final data = doc.data()!;
      userMajor = _extractValue(data["major"]);
      userGender = _extractValue(data["gender"]);
      userLevel = _extractIntValue(data["level"]);
      
      // ✅ NEW: Extract student name and email
      final fName = _extractValue(data["FName"]) ?? "";
      final lName = _extractValue(data["LName"]) ?? "";
      studentName = "$fName $lName".trim();
      studentEmail = _extractValue(data["email"]) ?? "";

      await _fetchGroups();
    } catch (e) {
      _showMsg("Error loading user info: $e", true);
    } finally {
      setState(() => _loadingUser = false);
    }
  }

  // ✅ NEW: Get user ID from either Firebase Auth or SharedPreferences
  Future<String?> _getUserId() async {
    final prefs = await SharedPreferences.getInstance();
    final microsoftDocId = prefs.getString('microsoft_user_doc_id');
    if (microsoftDocId != null) return microsoftDocId;
    return FirebaseAuth.instance.currentUser?.uid;
  }

  String? _extractValue(dynamic field) {
    if (field is List && field.isNotEmpty) return field.first.toString();
    return field?.toString();
  }

  int? _extractIntValue(dynamic field) {
    if (field is List && field.isNotEmpty) {
      final val = field.first;
      return val is int ? val : int.tryParse(val.toString());
    }
    return field is int ? field : int.tryParse(field.toString());
  }

  Future<void> _fetchGroups() async {
    if (userMajor == null || userGender == null || userLevel == null) return;
    setState(() => _loadingGroups = true);

    try {
      final snapshot = await FirebaseFirestore.instance
          .collection("Groups")
          .where("Major", isEqualTo: userMajor!.trim())
          .where("Gender", isEqualTo: userGender!.trim())
          .where("Level", isEqualTo: userLevel)
          .get();

      final groups = snapshot.docs
          .map((doc) => _extractIntValue(doc.data()["Number"]))
          .whereType<int>()
          .toList()
        ..sort();

      setState(() => availableGroups = groups);
    } catch (e) {
      _showMsg("Error fetching groups: $e", true);
    } finally {
      setState(() => _loadingGroups = false);
    }
  }

  bool _isValidCourseCode(String code) => RegExp(r'^[A-Z]{2,4}[0-9]{3}$').hasMatch(code);
  bool _isValidSection(String section) => RegExp(r'^[0-9]{5}$').hasMatch(section); // ✅ CHANGED: Exactly 5 digits

  void _addHaveCourse() {
    final code = haveCourseCodeController.text.trim().toUpperCase();
    final section = haveSectionController.text.trim();
    if (!_isValidCourseCode(code)) return _showMsg("Invalid course code (e.g., CSC111)", true);
    if (!_isValidSection(section)) return _showMsg("Section must be exactly 5 digits", true); // ✅ CHANGED message
    setState(() {
      haveCourses.add({"course": code, "section": section});
      _addingHaveCourse = false;
    });
    haveCourseCodeController.clear();
    haveSectionController.clear();
  }

  void _addWantCourse() {
    final code = wantCourseCodeController.text.trim().toUpperCase();
    final section = wantSectionController.text.trim();
    if (!_isValidCourseCode(code)) return _showMsg("Invalid course code (e.g., SWE486)", true);
    if (!_isValidSection(section)) return _showMsg("Section must be exactly 5 digits", true); // ✅ CHANGED message
    setState(() {
      wantCourses.add({"course": code, "section": section, "priority": priority});
      _addingWantCourse = false;
      priority = "Must";
    });
    wantCourseCodeController.clear();
    wantSectionController.clear();
  }

  void _startHaveCourseEntry() {
    setState(() {
      _addingHaveCourse = true;
    });
    haveCourseCodeController.clear();
    haveSectionController.clear();
  }

  void _cancelHaveCourseEntry() {
    setState(() {
      _addingHaveCourse = false;
    });
    haveCourseCodeController.clear();
    haveSectionController.clear();
  }

  void _startWantCourseEntry() {
    setState(() {
      _addingWantCourse = true;
      priority = "Must";
    });
    wantCourseCodeController.clear();
    wantSectionController.clear();
  }

  void _cancelWantCourseEntry() {
    setState(() {
      _addingWantCourse = false;
      priority = "Must";
    });
    wantCourseCodeController.clear();
    wantSectionController.clear();
  }

  void _addDeletedCourse() { // ✅ KEEPING: function name stays same
    final code = deletedCourseController.text.trim().toUpperCase();
    if (!_isValidCourseCode(code)) return _showMsg("Invalid course code (e.g., MATH101)", true);
    setState(() {
      deletedCourses.add(code);
      deletedCourseController.clear();
    });
  }

  Future<void> _submitRequest() async {
    if (!_formKey.currentState!.validate()) return;
    
    try {
      final data = {
        "userId": userId, // ✅ CHANGED: Use stored userId
        "studentName": studentName, // ✅ NEW: For matching page and PDF
        "studentEmail": studentEmail, // ✅ NEW: For matching page and PDF
        "major": userMajor,
        "gender": userGender,
        "level": userLevel,
        "fromGroup": int.parse(fromGroup!),
        "toGroup": int.parse(toGroup!),
        "specialRequests": {"have": haveCourses, "want": wantCourses},
        "deletedCourses": deletedCourses, // ✅ KEEPING: database field name stays same
        "status": "open",
        "createdAt": FieldValue.serverTimestamp(),
        "updatedAt": FieldValue.serverTimestamp(), // ✅ NEW
      };

      String requestId;
      if (widget.existingRequestId != null) {
        await FirebaseFirestore.instance
            .collection("swap_requests")
            .doc(widget.existingRequestId)
            .update({...data, "updatedAt": FieldValue.serverTimestamp()});
        requestId = widget.existingRequestId!;
        _showMsg("Request updated successfully!", false);
      } else {
        final docRef = await FirebaseFirestore.instance.collection("swap_requests").add(data);
        requestId = docRef.id;
        _showMsg("Swap request posted successfully!", false);
      }

      if (mounted) {
        Navigator.pushReplacement(
          context,
          MaterialPageRoute(builder: (_) => MySwapRequestPage(requestId: requestId)),
        );
      }
    } catch (e) {
      _showMsg("Error: $e", true);
<<<<<<< HEAD
    }
  }

  void _showMsg(String msg, bool error) {
    ScaffoldMessenger.of(context).showSnackBar(SnackBar(
      content: Text(msg),
      backgroundColor: error ? Colors.red : Colors.green,
    ));
  }

  // ✅ NEW: Handle bottom navigation
  void _onNavTap(int index) {
    if (index == 2) return; // Already on swapping
    setState(() => _selectedIndex = index);
    
    switch (index) {
      case 0:
        Navigator.pushReplacement(context, MaterialPageRoute(builder: (_) => const HomePage()));
        break;
      case 1:
        Navigator.pushReplacementNamed(context, '/calendar');
        break;
      case 3:
        Navigator.pushReplacementNamed(context, '/experience');
        break;
      case 4:
        Navigator.pushReplacementNamed(context, '/community');
        break;
=======
>>>>>>> 4618548d
    }
  }

  void _showMsg(String msg, bool error) {
    ScaffoldMessenger.of(context).showSnackBar(SnackBar(
      content: Text(msg),
      backgroundColor: error ? Colors.red : Colors.green,
    ));
  }

  // ✅ NEW: Handle bottom navigation
  void _onNavTap(int index) {
    setState(() => _selectedIndex = index);
    Navigator.pushReplacement(
      context,
      MaterialPageRoute(builder: (_) => HomePage(initialIndex: index)),
    );
  }

  @override
  Widget build(BuildContext context) {
    return Scaffold(
      extendBody: true,
      body: Container(
        width: double.infinity,
        height: double.infinity,
        decoration: const BoxDecoration(
          gradient: LinearGradient(
            begin: Alignment.topLeft,
            end: Alignment.bottomRight,
            colors: [Color(0xFF0097B2), Color(0xFF0E0259)],
          ),
        ),
        child: SafeArea(
          bottom: false, // ✅ NEW: Don't apply safe area to bottom for nav bar
          child: _loadingUser
              ? const Center(child: CircularProgressIndicator(color: Colors.white))
              : SingleChildScrollView(
                  padding: const EdgeInsets.fromLTRB(20, 30, 20, 100), // ✅ CHANGED: Extra bottom padding for nav bar
                  child: Column(
                    crossAxisAlignment: CrossAxisAlignment.start,
                    children: [
                      // Header with centered title
                      Row(
                        children: [
                          IconButton(
                            icon: const Icon(Icons.arrow_back_ios_new, color: Colors.white),
                            onPressed: () {
                              // ✅ FIXED: If editing, go back to details page, not home
                              if (widget.existingRequestId != null) {
                                Navigator.pushReplacement(
                                  context,
                                  MaterialPageRoute(
                                    builder: (_) => MySwapRequestPage(requestId: widget.existingRequestId!),
                                  ),
                                );
                              } else {
                                Navigator.pushReplacement(
                                  context,
                                  MaterialPageRoute(builder: (_) => const HomePage()),
                                );
                              }
                            },
                          ),
                          const Expanded(
                            child: Text(
                              "Swapping Request",
                              style: TextStyle(
                                color: Colors.white,
                                fontSize: 26,
                                fontWeight: FontWeight.bold,
                              ),
                              textAlign: TextAlign.center,
                            ),
                          ),
                          const SizedBox(width: 48), // For symmetry
                        ],
                      ),
                      const SizedBox(height: 25),

                      // Main card
                      Card(
                        color: Colors.white,
                        elevation: 8,
                        shape: RoundedRectangleBorder(borderRadius: BorderRadius.circular(20)),
                        child: Padding(
                          padding: const EdgeInsets.all(20),
                          child: Form(
                            key: _formKey,
                            child: Column(
                              crossAxisAlignment: CrossAxisAlignment.start,
                              children: [
                                _buildSectionTitle("Group Information", const Color(0xFF0E0259)),
                                _loadingGroups
                                    ? const Center(child: CircularProgressIndicator())
                                    : _buildGroupCard(),
                                const SizedBox(height: 20),

                                _buildExpandableSection(
                                  "Additional Courses I Have",
                                  const Color(0xFF0097B2),
                                  showHave,
                                  () => setState(() => showHave = !showHave),
                                  _buildHaveSection(),
                                ),
                                const SizedBox(height: 10),

                                _buildExpandableSection(
                                  "Additional Courses I Want",
                                  const Color(0xFF0E0259),
                                  showWant,
                                  () => setState(() => showWant = !showWant),
                                  _buildWantSection(),
                                ),
                                const SizedBox(height: 10),

                                _buildExpandableSection(
                                  "Completed Main Courses", // ✅ ONLY UI TEXT CHANGED - field name stays "deletedCourses"
                                  Colors.green, // ✅ Color changed to green
                                  showDelete, // ✅ KEEPING: variable name stays same
                                  () => setState(() => showDelete = !showDelete),
                                  _buildDeleteSection(), // ✅ KEEPING: function name stays same
                                ),
                                const SizedBox(height: 30),
                                _buildSubmitButton(),
                              ],
                            ),
                          ),
                        ),
                      ),
                    ],
                  ),
                ),
        ),
      ),
      // ✅ NEW: Bottom Navigation Bar
      bottomNavigationBar: BottomNavigationBar(
        type: BottomNavigationBarType.fixed,
        currentIndex: _selectedIndex,
        onTap: _onNavTap,
        items: const [
          BottomNavigationBarItem(icon: Icon(Icons.person_rounded), label: 'Profile'),
          BottomNavigationBarItem(icon: Icon(Icons.calendar_today_rounded), label: 'Schedule'),
          BottomNavigationBarItem(icon: ImageIcon(AssetImage('assets/images/logo.png')), label: 'Home'),
          BottomNavigationBarItem(icon: Icon(Icons.school_rounded), label: 'Experience'),
          BottomNavigationBarItem(icon: Icon(Icons.people_alt_rounded), label: 'Community'),
        ],
      ),
    );
  }

  Widget _buildSectionTitle(String text, Color color) {
    return Column(
      crossAxisAlignment: CrossAxisAlignment.start,
      children: [
        Text(text, style: TextStyle(fontWeight: FontWeight.bold, fontSize: 18, color: color)),
        const SizedBox(height: 5),
        Container(height: 1.5, color: color.withOpacity(0.7)),
        const SizedBox(height: 10),
      ],
    );
  }

  Widget _buildGroupCard() => Column(
        children: [
          _buildDropdown("From Group *", fromGroup, availableGroups, (val) {
            setState(() {
              fromGroup = val;
              toGroup = null;
            });
          }),
          const SizedBox(height: 15),
          _buildDropdown(
            "To Group *",
            toGroup,
            availableGroups.where((g) => fromGroup == null || g.toString() != fromGroup).toList(),
            (val) => setState(() => toGroup = val),
          ),
        ],
      );

  Widget _buildDropdown(String label, String? value, List<int> items, void Function(String?) onChanged) =>
      DropdownButtonFormField<String>(
        value: value,
        decoration: InputDecoration(labelText: label, border: const OutlineInputBorder()),
        items: items.map((num) => DropdownMenuItem(value: num.toString(), child: Text("Group $num"))).toList(),
        validator: (v) => v == null ? "Required" : null,
        onChanged: onChanged,
      );

  Widget _buildExpandableSection(String title, Color color, bool expanded, VoidCallback onToggle, Widget content) {
    return Column(
      crossAxisAlignment: CrossAxisAlignment.start,
      children: [
        InkWell(
          onTap: onToggle,
          child: Row(
            mainAxisAlignment: MainAxisAlignment.spaceBetween,
            children: [
              Text(title, style: TextStyle(color: color, fontWeight: FontWeight.bold, fontSize: 16)),
              Icon(expanded ? Icons.expand_less : Icons.expand_more, color: color),
            ],
          ),
        ),
        if (expanded) ...[const SizedBox(height: 10), content],
      ],
    );
  }

  Widget _buildHaveSection() => Column(
        children: [
          if (_addingHaveCourse) ...[
            _buildCourseInput(haveCourseCodeController, haveSectionController),
            const SizedBox(height: 10),
            Row(
              children: [
                Expanded(
                  child: ElevatedButton.icon(
                    onPressed: _addHaveCourse,
                    icon: const Icon(Icons.check),
                    label: const Text("Save Course"),
                    style: ElevatedButton.styleFrom(
                      backgroundColor: const Color(0xFF0097B2),
                      foregroundColor: Colors.white,
                    ),
                  ),
                ),
                const SizedBox(width: 10),
                Expanded(
                  child: OutlinedButton(
                    onPressed: _cancelHaveCourseEntry,
                    child: const Text("Cancel"),
                  ),
                ),
              ],
            ),
          ] else
            SizedBox(
              width: double.infinity,
              child: OutlinedButton.icon(
                onPressed: _startHaveCourseEntry,
                icon: const Icon(Icons.add),
                label: const Text("Add Course"),
                style: OutlinedButton.styleFrom(
                  foregroundColor: const Color(0xFF0097B2),
                  side: const BorderSide(color: Color(0xFF0097B2), width: 1.5),
                ),
              ),
            ),
          const SizedBox(height: 10),
          _buildList(haveCourses),
        ],
      );

  Widget _buildWantSection() => Column(
        children: [
          if (_addingWantCourse) ...[
            _buildCourseInput(wantCourseCodeController, wantSectionController),
            const SizedBox(height: 10),
            DropdownButtonFormField<String>(
              value: priority,
              decoration: const InputDecoration(labelText: "Priority", border: OutlineInputBorder()),
              items: const [
                DropdownMenuItem(value: "Must", child: Text("Must")),
                DropdownMenuItem(value: "Optional", child: Text("Optional")),
              ],
              onChanged: (val) => setState(() => priority = val!),
            ),
            const SizedBox(height: 10),
            Row(
              children: [
                Expanded(
                  child: ElevatedButton.icon(
                    onPressed: _addWantCourse,
                    icon: const Icon(Icons.check),
                    label: const Text("Save Course"),
                    style: ElevatedButton.styleFrom(
                      backgroundColor: const Color(0xFF0E0259),
                      foregroundColor: Colors.white,
                    ),
                  ),
                ),
                const SizedBox(width: 10),
                Expanded(
                  child: OutlinedButton(
                    onPressed: _cancelWantCourseEntry,
                    child: const Text("Cancel"),
                  ),
                ),
              ],
            ),
          ] else
            SizedBox(
              width: double.infinity,
              child: OutlinedButton.icon(
                onPressed: _startWantCourseEntry,
                icon: const Icon(Icons.add),
                label: const Text("Add Course"),
                style: OutlinedButton.styleFrom(
                  foregroundColor: const Color(0xFF0E0259),
                  side: const BorderSide(color: Color(0xFF0E0259), width: 1.5),
                ),
              ),
            ),
          const SizedBox(height: 10),
          _buildList(wantCourses),
        ],
      );

  // ✅ KEEPING: function name stays same, only UI text changes
  Widget _buildDeleteSection() => Column(
        children: [
          TextFormField(
            controller: deletedCourseController,
            decoration: const InputDecoration(
              labelText: "Course Code (e.g., MATH101)",
              border: OutlineInputBorder(),
            ),
          ),
          const SizedBox(height: 10),
          ElevatedButton.icon(
            onPressed: _addDeletedCourse, // ✅ KEEPING: function name
            icon: const Icon(Icons.check_circle_outline), // ✅ Icon changed to checkmark
            label: const Text("Add Completed Course"), // ✅ UI TEXT changed
            style: ElevatedButton.styleFrom(
              backgroundColor: Colors.green, // ✅ Color changed to green
              foregroundColor: Colors.white,
            ),
          ),
          const SizedBox(height: 10),
          _buildDeletedList(), // ✅ KEEPING: function name
        ],
      );

  Widget _buildCourseInput(TextEditingController codeCtrl, TextEditingController sectionCtrl) => Column(children: [
        TextFormField(
          controller: codeCtrl,
          decoration: const InputDecoration(labelText: "Course Code (e.g., CSC111)", border: OutlineInputBorder()),
        ),
        const SizedBox(height: 10),
        TextFormField(
          controller: sectionCtrl,
          decoration: const InputDecoration(
            labelText: "Section Number (5 digits)", // ✅ CHANGED: "4–7 digits" → "5 digits"
            border: OutlineInputBorder(),
          ),
          keyboardType: TextInputType.number,
          maxLength: 5, // ✅ NEW: Limit input to 5 characters
        ),
      ]);

  Widget _buildList(List<Map<String, String>> list) => list.isEmpty
      ? const Text("No courses added yet.")
      : Column(
          children: list.asMap().entries.map((entry) {
            final i = entry.key;
            final c = entry.value;
            return Card(
              child: ListTile(
                title: Text("${c["course"]} — Section ${c["section"]}${c["priority"] != null ? ' (${c["priority"]})' : ''}"),
                trailing: IconButton(
                  icon: const Icon(Icons.delete_outline),
                  onPressed: () => setState(() => list.removeAt(i)),
                ),
              ),
            );
          }).toList(),
        );

  // ✅ KEEPING: function name stays same, only UI text changes
  Widget _buildDeletedList() => deletedCourses.isEmpty
      ? const Text("No completed courses added yet.") // ✅ UI TEXT changed
      : Column(
          children: deletedCourses.asMap().entries.map((entry) {
            final i = entry.key;
            final code = entry.value;
            return Card(
              child: ListTile(
                title: Text(code),
                trailing: IconButton(
                  icon: const Icon(Icons.delete_outline),
                  onPressed: () => setState(() => deletedCourses.removeAt(i)),
                ),
              ),
            );
          }).toList(),
        );

  Widget _buildSubmitButton() => SizedBox(
        width: double.infinity,
        child: ElevatedButton(
          onPressed: _submitRequest,
          style: ElevatedButton.styleFrom(
            backgroundColor: const Color(0xFF0E0259),
            foregroundColor: Colors.white,
            padding: const EdgeInsets.symmetric(vertical: 16),
            shape: RoundedRectangleBorder(borderRadius: BorderRadius.circular(12)),
          ),
          child: Text(
            widget.existingRequestId != null ? "Update Request" : "Submit Request",
            style: const TextStyle(fontSize: 16, fontWeight: FontWeight.bold),
          ),
        ),
      );

  @override
  void dispose() {
    haveCourseCodeController.dispose();
    haveSectionController.dispose();
    wantCourseCodeController.dispose();
    wantSectionController.dispose();
    deletedCourseController.dispose(); // ✅ KEEPING: controller name
    super.dispose();
  }
}<|MERGE_RESOLUTION|>--- conflicted
+++ resolved
@@ -271,37 +271,6 @@
       }
     } catch (e) {
       _showMsg("Error: $e", true);
-<<<<<<< HEAD
-    }
-  }
-
-  void _showMsg(String msg, bool error) {
-    ScaffoldMessenger.of(context).showSnackBar(SnackBar(
-      content: Text(msg),
-      backgroundColor: error ? Colors.red : Colors.green,
-    ));
-  }
-
-  // ✅ NEW: Handle bottom navigation
-  void _onNavTap(int index) {
-    if (index == 2) return; // Already on swapping
-    setState(() => _selectedIndex = index);
-    
-    switch (index) {
-      case 0:
-        Navigator.pushReplacement(context, MaterialPageRoute(builder: (_) => const HomePage()));
-        break;
-      case 1:
-        Navigator.pushReplacementNamed(context, '/calendar');
-        break;
-      case 3:
-        Navigator.pushReplacementNamed(context, '/experience');
-        break;
-      case 4:
-        Navigator.pushReplacementNamed(context, '/community');
-        break;
-=======
->>>>>>> 4618548d
     }
   }
 
