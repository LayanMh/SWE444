import 'package:flutter/material.dart';
import 'package:intl/intl.dart';

import '../services/microsoft_auth_service.dart';
import '../services/microsoft_calendar_service.dart';
import 'add_lecture_screen.dart';

import '../services/attendance_service.dart'; // for attendance
import 'package:firebase_auth/firebase_auth.dart';
import 'package:cloud_firestore/cloud_firestore.dart';

class CalendarScreen extends StatefulWidget {
  const CalendarScreen({super.key});

  @override
  State<CalendarScreen> createState() => _CalendarScreenState();
}

class _CalendarScreenState extends State<CalendarScreen> {
  MicrosoftAccount? _account;
  List<MicrosoftCalendarEvent> _events = <MicrosoftCalendarEvent>[];
  bool _isLoading = false;
  String? _error;

  @override
  void initState() {
    super.initState();
    _loadCalendar(interactive: false);
  }

  Future<void> _loadCalendar({
    bool interactive = false,
    bool showSpinner = true,
  }) async {
    if (showSpinner) {
      setState(() {
        _isLoading = true;
        _error = null;
      });
    } else {
      setState(() {
        _error = null;
      });
    }

    try {
      // use existing account if available, otherwise sign in if allowed
      final account = MicrosoftAuthService.currentAccount ??
          await MicrosoftAuthService.ensureSignedIn(interactive: interactive);

      if (!mounted) return;

      if (account == null) {
        setState(() {
          _account = null;
          _events = <MicrosoftCalendarEvent>[];
          _isLoading = false;
        });
        return;
      }

      final events = await MicrosoftCalendarService.fetchUpcomingEvents(account);
      if (!mounted) return;

      setState(() {
        _account = account;
        _events = events;
        _isLoading = false;
      });
    } catch (error) {
      if (!mounted) return;
      setState(() {
        _error = error.toString();
        _isLoading = false;
      });
    }
<<<<<<< HEAD
    // ✅ Use existing session
    final account =
        MicrosoftAuthService.currentAccount ??
        await MicrosoftAuthService.ensureSignedIn(interactive: interactive);

    if (account == null) {
      setState(() {
        _account = null;
        _events = <MicrosoftCalendarEvent>[];
        _isLoading = false;
      });
      return;
    }
=======
>>>>>>> e25c1ff6
  }

  Future<void> _handleRefresh() {
    return _loadCalendar(interactive: false, showSpinner: false);
  }

  Future<void> _handleSignOut() async {
    await MicrosoftAuthService.signOut();
    if (!mounted) return;
    setState(() {
      _account = null;
      _events = <MicrosoftCalendarEvent>[];
    });
  }

  Future<void> _openAddLecture() async {
    await Navigator.push(
      context,
      MaterialPageRoute(builder: (_) => const AddLectureScreen()),
    );
    if (!mounted) return;
    await _loadCalendar(interactive: false);
  }

  @override
  Widget build(BuildContext context) {
    return Scaffold(
      appBar: AppBar(
        title: const Text('Microsoft Calendar'),
        actions: [
          if (_account != null && _events.isNotEmpty && !_isLoading)
            IconButton(
              icon: const Icon(Icons.delete_forever),
              onPressed: _confirmDeleteAll,
              tooltip: 'Delete all sections',
            ),
          if (_account != null && !_isLoading)
            IconButton(
              icon: const Icon(Icons.refresh),
              onPressed: () => _loadCalendar(interactive: false),
              tooltip: 'Refresh events',
            ),
          if (_account != null)
            IconButton(
              icon: const Icon(Icons.logout),
              onPressed: _handleSignOut,
              tooltip: 'Sign out',
            ),
        ],
      ),
      floatingActionButton: FloatingActionButton.extended(
        onPressed: _openAddLecture,
        icon: const Icon(Icons.school),
        label: const Text('Add Section'),
      ),
      body: _buildBody(),
    );
  }

  Widget _buildBody() {
    if (_isLoading) {
      return const Center(child: CircularProgressIndicator());
    }

    if (_error != null) {
      return _ErrorView(
        message: _error!,
        onRetry: () => _loadCalendar(interactive: false),
      );
    }

    if (_account == null) {
      return _SignInPrompt(onPressed: () => _loadCalendar(interactive: true));
    }

    if (_events.isEmpty) {
      return RefreshIndicator(
        onRefresh: _handleRefresh,
        child: ListView(
          physics: const AlwaysScrollableScrollPhysics(),
          children: const [
            SizedBox(height: 120),
            Padding(
              padding: EdgeInsets.symmetric(horizontal: 24, vertical: 16),
              child: Text(
                'Go ahead and build your calendar 🎉\nTap "Add Section" to start adding your class schedule.',
                textAlign: TextAlign.center,
              ),
            ),
          ],
        ),
      );
    }

    return RefreshIndicator(
      onRefresh: _handleRefresh,
      child: ListView.builder(
        physics: const AlwaysScrollableScrollPhysics(),
        padding: const EdgeInsets.symmetric(horizontal: 16, vertical: 12),
        itemCount: _events.length,
        itemBuilder: (context, index) {
          final event = _events[index];
          final start = event.start;
          final previousStart = index > 0 ? _events[index - 1].start : null;
          final showHeader = !_isSameDay(start, previousStart);

          return Column(
            crossAxisAlignment: CrossAxisAlignment.start,
            children: [
              if (showHeader)
                Padding(
                  padding: const EdgeInsets.only(top: 16, bottom: 8),
                  child: Text(
                    _formatHeader(start),
                    style: Theme.of(context).textTheme.titleMedium,
                  ),
                ),
              Card(
<<<<<<< HEAD
                child: ListTile(
                  title: Text(
                    event.subject.isNotEmpty ? event.subject : 'Untitled event',
                  ),
                  subtitle: Column(
                    crossAxisAlignment: CrossAxisAlignment.start,
                    children: [
                      Text(_formatEventTime(event)),
                      if ((event.location ?? '').isNotEmpty) ...[
                        const SizedBox(height: 4),
                        Text(event.location!),
                      ],
                    ],
                  ),
                  trailing: IconButton(
                    icon: const Icon(Icons.delete, color: Colors.red),
                    tooltip: 'Delete',
                    onPressed: () =>
                        _confirmDelete(event), // ✅ call delete function
=======
                child: InkWell(
                  onTap: () => _openAbsenceDialog(event),
                  child: ListTile(
                    title: Text(
                      event.subject.isNotEmpty
                          ? event.subject
                          : 'Untitled event',
                    ),
                    subtitle: Column(
                      crossAxisAlignment: CrossAxisAlignment.start,
                      children: [
                        Text(_formatEventTime(event)),
                        if ((event.location ?? '').isNotEmpty) ...[
                          const SizedBox(height: 4),
                          Text(event.location!),
                        ],
                      ],
                    ),
                    trailing: IconButton(
                      icon: const Icon(Icons.delete, color: Colors.red),
                      tooltip: 'Delete',
                      onPressed: () => _confirmDelete(event),
                    ),
>>>>>>> e25c1ff6
                  ),
                ),
              ),
            ],
          );
        },
      ),
    );
  }

  bool _isSameDay(DateTime? a, DateTime? b) {
    if (a == null || b == null) return false;
    return a.year == b.year && a.month == b.month && a.day == b.day;
  }

  String _formatHeader(DateTime? date) {
    if (date == null) return 'Unknown date';
    return DateFormat('EEEE, MMM d').format(date);
  }

  String? _resolveSeriesId(MicrosoftCalendarEvent event) {
    final candidate = event.seriesMasterId?.trim();
    if (candidate != null && candidate.isNotEmpty) {
      return candidate;
    }
    final type = event.eventType?.toLowerCase();
    if (type == 'seriesmaster') {
      return event.id;
    }
    return null;
  }

  String _formatEventTime(MicrosoftCalendarEvent event) {
    if (event.isAllDay) return 'All day';

    final start = event.start;
    final end = event.end;
    if (start == null) return 'Time not specified';

    final formatter = DateFormat('hh:mm a');
    final startLabel = formatter.format(start);
    if (end == null || start.isAtSameMomentAs(end)) return startLabel;
    return '$startLabel - ${formatter.format(end)}';
  }

  Future<void> _confirmDeleteAll() async {
    if (_events.isEmpty) {
      ScaffoldMessenger.of(
        context,
      ).showSnackBar(const SnackBar(content: Text('No sections to delete.')));
      return;
    }

    final total = _events.length;
    final confirmed = await showDialog<bool>(
      context: context,
      builder: (context) => AlertDialog(
        title: const Text('Delete All Sections'),
        content: Text(
          'This will remove $total section${total == 1 ? '' : 's'} from your calendar. This action cannot be undone.',
        ),
        actions: [
          TextButton(
            onPressed: () => Navigator.pop(context, false),
            child: const Text('Cancel'),
          ),
          TextButton(
            onPressed: () => Navigator.pop(context, true),
            child: const Text(
              'Delete all',
              style: TextStyle(color: Colors.red),
            ),
          ),
        ],
      ),
    );

    if (confirmed != true) {
      return;
    }

    if (_account == null) {
      ScaffoldMessenger.of(context).showSnackBar(
        const SnackBar(content: Text('Please sign in with Microsoft first.')),
      );
      return;
    }

    setState(() {
      _isLoading = true;
    });

    final snapshot = List<MicrosoftCalendarEvent>.from(_events);
    final processedSeries = <String>{};
    final processedSingles = <String>{};
    Object? firstError;

    for (final event in snapshot) {
      try {
        final seriesId = _resolveSeriesId(event);
        if (seriesId != null) {
          if (!processedSeries.add(seriesId)) {
            continue;
          }
          await MicrosoftCalendarService.deleteLecture(
            account: _account!,
            eventId: event.id,
            seriesMasterId: seriesId,
          );
        } else {
          if (!processedSingles.add(event.id)) {
            continue;
          }
          await MicrosoftCalendarService.deleteLecture(
            account: _account!,
            eventId: event.id,
          );
        }
      } catch (error) {
        firstError ??= error;
      }
    }

    if (!mounted) {
      return;
    }

    final messenger = ScaffoldMessenger.of(context);

    if (firstError == null) {
      setState(() {
        _events = <MicrosoftCalendarEvent>[];
        _isLoading = false;
      });
      messenger.showSnackBar(
        const SnackBar(content: Text('All sections deleted.')),
      );
    } else {
      setState(() {
        _isLoading = false;
      });
      await _loadCalendar(interactive: false, showSpinner: false);
      if (!mounted) {
        return;
      }
      messenger.showSnackBar(
        SnackBar(
          content: Text('Some sections could not be deleted: $firstError'),
        ),
      );
    }
  }

  Future<void> _confirmDelete(MicrosoftCalendarEvent event) async {
    final confirmed = await showDialog<bool>(
      context: context,
      builder: (context) => AlertDialog(
        title: const Text('Delete Lecture'),
        content: Text(
          'Are you sure you want to delete "${event.subject}" for all upcoming occurrences?',
        ),
        actions: [
          TextButton(
            onPressed: () => Navigator.pop(context, false),
            child: const Text('Cancel'),
          ),
          TextButton(
            onPressed: () => Navigator.pop(context, true),
            child: const Text('Delete', style: TextStyle(color: Colors.red)),
          ),
        ],
      ),
    );

    if (confirmed != true) return;

    final messenger = ScaffoldMessenger.of(context);

    try {
      if (_account == null) return;

      final seriesId = _resolveSeriesId(event);

      await MicrosoftCalendarService.deleteLecture(
        account: _account!,
        eventId: event.id,
        seriesMasterId: seriesId,
      );

<<<<<<< HEAD
=======
      // Update local UI
>>>>>>> e25c1ff6
      setState(() {
        if (seriesId != null) {
          _events.removeWhere((e) {
            final candidateSeriesId = _resolveSeriesId(e);
            return e.id == event.id ||
                e.id == seriesId ||
                candidateSeriesId == seriesId;
          });
        } else {
          _events.removeWhere((e) => e.id == event.id);
        }
      });

      messenger.showSnackBar(
        SnackBar(
          content: Text('${event.subject} deleted for all occurrences.'),
        ),
      );
    } catch (e) {
      messenger.showSnackBar(
        SnackBar(content: Text('Error deleting event: $e')),
      );
    }
  }

  /// Extract a course code from the event subject, e.g. "CS101 – Lecture 5".
  String _resolveCourseId(MicrosoftCalendarEvent e) {
    final s = (e.subject).toUpperCase();
    final m = RegExp(r'[A-Z]{2,}\s?\d{2,}').firstMatch(s); // CS101 or CS 101
    return (m?.group(0)?.replaceAll(' ', '')) ?? 'UNASSIGNED';
  }

  /// Show dialog to mark Absent / Cancelled / Clear (present).
  void _openAbsenceDialog(MicrosoftCalendarEvent event) {
    final String eventId = event.id; // Microsoft event id (must be non-null)
    final String courseId = _resolveCourseId(event);
    final String title =
        event.subject.isNotEmpty ? event.subject : 'Lecture';
    final DateTime start = event.start ?? DateTime.now();
    final DateTime end = event.end ?? start.add(const Duration(minutes: 1));

    showDialog(
      context: context,
      builder: (_) => AlertDialog(
        title: const Text('Record absence'),
        content: Text(title),
        actions: [
          TextButton(
            child: const Text('Absent'),
            onPressed: () async {
              await AttendanceService.mark(
                courseId: courseId,
                eventId: eventId,
                status: 'absent',
                title: title,
                start: start,
                end: end,
              );
              await _recomputeAndWarn(courseId);
              if (mounted) Navigator.pop(context);
            },
          ),
          TextButton(
            child: const Text('Cancelled'),
            onPressed: () async {
              await AttendanceService.mark(
                courseId: courseId,
                eventId: eventId,
                status: 'cancelled',
                title: title,
                start: start,
                end: end,
              );
              await _recomputeAndWarn(courseId);
              if (mounted) Navigator.pop(context);
            },
          ),
          TextButton(
            child: const Text('Clear'),
            onPressed: () async {
              await AttendanceService.mark(
                courseId: courseId,
                eventId: eventId,
                status: 'present', // removes exception doc
                title: title,
                start: start,
                end: end,
              );
              await _recomputeAndWarn(courseId);
              if (mounted) Navigator.pop(context);
            },
          ),
        ],
      ),
    );
  }

  /// Recompute absence % for a course and show a SnackBar warning if > 20%.
  ///
  /// Rule:
  /// - Present = default (no doc in Firestore)
  /// - We only store exceptions: 'absent' or 'cancelled'
  /// - Percentage = ABSENT / (TOTAL_EVENTS - CANCELLED) * 100
  Future<void> _recomputeAndWarn(String courseId) async {
    final uid = FirebaseAuth.instance.currentUser?.uid;
    if (uid == null) return;

    final courseEvents =
        _events.where((e) => _resolveCourseId(e) == courseId).toList();
    if (courseEvents.isEmpty) return;

    final q = await FirebaseFirestore.instance
        .collection('users')
        .doc(uid)
        .collection('absences')
        .where('courseCode', isEqualTo: courseId)
        .get();

    final byEvent = <String, String>{};
    for (final d in q.docs) {
      final status = (d.data()['status'] ?? '').toString();
      byEvent[d.id] = status;
    }

    int absent = 0, cancelled = 0;
    for (final e in courseEvents) {
      final st = byEvent[e.id];
      if (st == 'absent') absent++;
      if (st == 'cancelled') cancelled++;
    }

    final total = courseEvents.length;
    final effective = total - cancelled;
    if (effective <= 0) return;

    final pct = absent * 100.0 / effective;

    if (!mounted) return;
    final msg =
        '$courseId absence: ${pct.toStringAsFixed(1)}% (absent $absent of $effective, cancelled $cancelled)';

    ScaffoldMessenger.of(context).showSnackBar(
      SnackBar(
        content: Text(pct > 20 ? '⚠️ $msg — over 20%!' : msg),
        backgroundColor: pct > 20 ? Colors.red : null,
        duration: const Duration(seconds: 3),
      ),
    );

    // If you’ve decided to remove course_stats entirely, delete this block.
    await FirebaseFirestore.instance
        .collection('users')
        .doc(uid)
        .collection('course_stats')
        .doc(courseId)
        .set({
      'totalEvents': total,
      'cancelled': cancelled,
      'effectiveEvents': effective,
      'updatedAt': FieldValue.serverTimestamp(),
    }, SetOptions(merge: true));
  }
}

class _ErrorView extends StatelessWidget {
  const _ErrorView({required this.message, required this.onRetry});

  final String message;
  final VoidCallback onRetry;

  @override
  Widget build(BuildContext context) {
    return Center(
      child: Padding(
        padding: const EdgeInsets.all(24),
        child: Column(
          mainAxisSize: MainAxisSize.min,
          children: [
            Text(
              'Something went wrong:\n$message',
              textAlign: TextAlign.center,
            ),
            const SizedBox(height: 16),
            ElevatedButton(onPressed: onRetry, child: const Text('Try again')),
          ],
        ),
      ),
    );
  }
}

class _SignInPrompt extends StatelessWidget {
  const _SignInPrompt({required this.onPressed});

  final VoidCallback onPressed;

  @override
  Widget build(BuildContext context) {
    return Center(
      child: Column(
        mainAxisSize: MainAxisSize.min,
        children: [
          const Text(
            'Sign in with your Microsoft account to view your calendar.',
            textAlign: TextAlign.center,
          ),
          const SizedBox(height: 16),
          ElevatedButton(
            onPressed: onPressed,
            child: const Text('Sign in with Microsoft'),
          ),
        ],
      ),
    );
  }
}<|MERGE_RESOLUTION|>--- conflicted
+++ resolved
@@ -1,4 +1,4 @@
-import 'package:flutter/material.dart';
+﻿import 'package:flutter/material.dart';
 import 'package:intl/intl.dart';
 
 import '../services/microsoft_auth_service.dart';
@@ -74,7 +74,6 @@
         _isLoading = false;
       });
     }
-<<<<<<< HEAD
     // ✅ Use existing session
     final account =
         MicrosoftAuthService.currentAccount ??
@@ -88,8 +87,6 @@
       });
       return;
     }
-=======
->>>>>>> e25c1ff6
   }
 
   Future<void> _handleRefresh() {
@@ -208,27 +205,6 @@
                   ),
                 ),
               Card(
-<<<<<<< HEAD
-                child: ListTile(
-                  title: Text(
-                    event.subject.isNotEmpty ? event.subject : 'Untitled event',
-                  ),
-                  subtitle: Column(
-                    crossAxisAlignment: CrossAxisAlignment.start,
-                    children: [
-                      Text(_formatEventTime(event)),
-                      if ((event.location ?? '').isNotEmpty) ...[
-                        const SizedBox(height: 4),
-                        Text(event.location!),
-                      ],
-                    ],
-                  ),
-                  trailing: IconButton(
-                    icon: const Icon(Icons.delete, color: Colors.red),
-                    tooltip: 'Delete',
-                    onPressed: () =>
-                        _confirmDelete(event), // ✅ call delete function
-=======
                 child: InkWell(
                   onTap: () => _openAbsenceDialog(event),
                   child: ListTile(
@@ -252,7 +228,6 @@
                       tooltip: 'Delete',
                       onPressed: () => _confirmDelete(event),
                     ),
->>>>>>> e25c1ff6
                   ),
                 ),
               ),
@@ -442,10 +417,6 @@
         seriesMasterId: seriesId,
       );
 
-<<<<<<< HEAD
-=======
-      // Update local UI
->>>>>>> e25c1ff6
       setState(() {
         if (seriesId != null) {
           _events.removeWhere((e) {
