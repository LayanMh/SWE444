--- conflicted
+++ resolved
@@ -75,11 +75,7 @@
 void initState() {
   super.initState();
 
-<<<<<<< HEAD
-  //  Refresh automatically when user's schedule changes
-=======
   //  Refresh automatically when user�s schedule changes
->>>>>>> 4618548d
   final user = FirebaseAuth.instance.currentUser;
   if (user != null) {
     FirebaseFirestore.instance
