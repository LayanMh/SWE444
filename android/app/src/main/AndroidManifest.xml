--- conflicted
+++ resolved
@@ -1,14 +1,5 @@
 <manifest xmlns:android="http://schemas.android.com/apk/res/android"
     package="com.example.absherk">
-<<<<<<< HEAD
-    <uses-permission android:name="android.permission.POST_NOTIFICATIONS"/>
-    <uses-permission android:name="android.permission.READ_MEDIA_IMAGES"/>
-    <uses-permission
-        android:name="android.permission.READ_EXTERNAL_STORAGE"
-        android:maxSdkVersion="32" />
-    <uses-permission android:name="android.permission.CAMERA"/>
-
-=======
     
     <!-- Existing permission -->
     <uses-permission android:name="android.permission.POST_NOTIFICATIONS"/>
@@ -19,7 +10,6 @@
     <uses-permission android:name="android.permission.WRITE_EXTERNAL_STORAGE" 
                      android:maxSdkVersion="32" />
     
->>>>>>> 4618548d
     <application
         android:label="absherk"
         android:icon="@mipmap/ic_launcher"
